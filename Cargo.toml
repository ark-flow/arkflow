--- conflicted
+++ resolved
@@ -28,16 +28,10 @@
 tracing = "0.1"
 tracing-subscriber = { version = "0.3", features = ["std", "fmt", "json"] }
 prometheus = "0.13"
-<<<<<<< HEAD
-datafusion = "46"
-datafusion-functions-json = "0.46.0"
-arrow-json = "54"
-arrow-csv = "54"
-=======
 datafusion = { version = "47", features = ["avro", "pyarrow"] }
 datafusion-functions-json = "0.47.0"
 arrow-json = "55"
->>>>>>> ecad6a14
+arrow-csv = "55"
 prost-reflect = "0.14.7"
 prost-types = "0.13.5"
 protobuf-parse = "3.7.2"
