--- conflicted
+++ resolved
@@ -102,7 +102,23 @@
     }
 }
 
-<<<<<<< HEAD
+pub(crate) struct SqlProcessorBuilder;
+impl ProcessorBuilder for SqlProcessorBuilder {
+    fn build(&self, config: &Option<serde_json::Value>) -> Result<Arc<dyn Processor>, Error> {
+        if config.is_none() {
+            return Err(Error::Config(
+                "Batch processor configuration is missing".to_string(),
+            ));
+        }
+        let config: SqlProcessorConfig = serde_json::from_value(config.clone().unwrap())?;
+        Ok(Arc::new(SqlProcessor::new(config)?))
+    }
+}
+
+pub fn init() {
+    register_processor_builder("sql", Arc::new(SqlProcessorBuilder));
+}
+
 #[cfg(test)]
 mod tests {
     use super::*;
@@ -150,7 +166,7 @@
         let msg_batch = MessageBatch::new_arrow(batch);
 
         let result = processor.process(msg_batch).await?;
-        
+
         // Verify the result
         assert_eq!(result.len(), 1);
         match &result[0].content {
@@ -158,7 +174,7 @@
                 // Check that all rows were returned
                 assert_eq!(record_batch.num_rows(), 3);
                 assert_eq!(record_batch.num_columns(), 2);
-                
+
                 // Check column values
                 let id_array = record_batch
                     .column(0)
@@ -170,7 +186,7 @@
                     .as_any()
                     .downcast_ref::<StringArray>()
                     .unwrap();
-                
+
                 assert_eq!(id_array.value(0), 1);
                 assert_eq!(id_array.value(1), 2);
                 assert_eq!(id_array.value(2), 3);
@@ -180,7 +196,7 @@
             }
             _ => panic!("Expected Arrow content"),
         }
-        
+
         Ok(())
     }
 
@@ -196,7 +212,7 @@
         let msg_batch = MessageBatch::new_arrow(batch);
 
         let result = processor.process(msg_batch).await?;
-        
+
         // Verify the result
         assert_eq!(result.len(), 1);
         match &result[0].content {
@@ -204,20 +220,20 @@
                 // Check that only filtered rows were returned
                 assert_eq!(record_batch.num_rows(), 2);
                 assert_eq!(record_batch.num_columns(), 2);
-                
+
                 // Check column values
                 let id_array = record_batch
                     .column(0)
                     .as_any()
                     .downcast_ref::<Int32Array>()
                     .unwrap();
-                
+
                 assert_eq!(id_array.value(0), 2);
                 assert_eq!(id_array.value(1), 3);
             }
             _ => panic!("Expected Arrow content"),
         }
-        
+
         Ok(())
     }
 
@@ -233,7 +249,7 @@
         let msg_batch = MessageBatch::new_arrow(batch);
 
         let result = processor.process(msg_batch).await?;
-        
+
         // Verify the result
         assert_eq!(result.len(), 1);
         match &result[0].content {
@@ -241,21 +257,21 @@
                 // Check that only the id column was returned
                 assert_eq!(record_batch.num_rows(), 3);
                 assert_eq!(record_batch.num_columns(), 1);
-                
+
                 // Check column values
                 let id_array = record_batch
                     .column(0)
                     .as_any()
                     .downcast_ref::<Int32Array>()
                     .unwrap();
-                
+
                 assert_eq!(id_array.value(0), 1);
                 assert_eq!(id_array.value(1), 2);
                 assert_eq!(id_array.value(2), 3);
             }
             _ => panic!("Expected Arrow content"),
         }
-        
+
         Ok(())
     }
 
@@ -270,10 +286,10 @@
         let msg_batch = MessageBatch::new_empty();
 
         let result = processor.process(msg_batch).await?;
-        
+
         // Verify that an empty result is returned
         assert_eq!(result.len(), 0);
-        
+
         Ok(())
     }
 
@@ -288,7 +304,7 @@
         let msg_batch = MessageBatch::new_binary(vec![1, 2, 3]);
 
         let result = processor.process(msg_batch).await;
-        
+
         // Verify that an error is returned
         assert!(matches!(result, Err(Error::Processing(_))));
     }
@@ -305,7 +321,7 @@
         let msg_batch = MessageBatch::new_arrow(batch);
 
         let result = processor.process(msg_batch).await;
-        
+
         // Verify that an error is returned
         assert!(matches!(result, Err(Error::Processing(_))));
     }
@@ -322,7 +338,7 @@
         let msg_batch = MessageBatch::new_arrow(batch);
 
         let result = processor.process(msg_batch).await?;
-        
+
         // Verify the result
         assert_eq!(result.len(), 1);
         match &result[0].content {
@@ -331,7 +347,7 @@
             }
             _ => panic!("Expected Arrow content"),
         }
-        
+
         Ok(())
     }
 
@@ -343,25 +359,8 @@
             table_name: None,
         };
         let processor = SqlProcessor::new(&config).unwrap();
-        
+
         // Verify that close returns Ok
         assert!(processor.close().await.is_ok());
     }
-=======
-pub(crate) struct SqlProcessorBuilder;
-impl ProcessorBuilder for SqlProcessorBuilder {
-    fn build(&self, config: &Option<serde_json::Value>) -> Result<Arc<dyn Processor>, Error> {
-        if config.is_none() {
-            return Err(Error::Config(
-                "Batch processor configuration is missing".to_string(),
-            ));
-        }
-        let config: SqlProcessorConfig = serde_json::from_value(config.clone().unwrap())?;
-        Ok(Arc::new(SqlProcessor::new(config)?))
-    }
-}
-
-pub fn init() {
-    register_processor_builder("sql", Arc::new(SqlProcessorBuilder));
->>>>>>> ee55c81b
 }